/***************************************************************************************************************************
 * @license                                                                                                                *
 * Copyright 2017 Coinbase, Inc.                                                                                           *
 *                                                                                                                         *
 * Licensed under the Apache License, Version 2.0 (the "License"); you may not use this file except in compliance          *
 * with the License. You may obtain a copy of the License at                                                               *
 *                                                                                                                         *
 * http://www.apache.org/licenses/LICENSE-2.0                                                                              *
 *                                                                                                                         *
 * Unless required by applicable law or agreed to in writing, software distributed under the License is distributed on     *
 * an "AS IS" BASIS, WITHOUT WARRANTIES OR CONDITIONS OF ANY KIND, either express or implied. See the                      *
 * License for the specific language governing permissions and limitations under the License.                              *
 ***************************************************************************************************************************/

import { Readable } from 'stream';
import { StreamMessage } from '../core/Messages';

/**
 * Simple stream that pipes through a supplied set of stream messages when the `send` method is called.
 */
export class StaticCommandSet extends Readable {
    messages: StreamMessage[];

    constructor(messages: StreamMessage[]) {
        super({ objectMode: true });
        this.messages = messages;
    }

    send() {
        this.messages.forEach((msg: StreamMessage) => {
            this.push(msg);
        });
        this.messages = [];
    }

    sendOne(msg?: StreamMessage) {
        const message: StreamMessage = msg || this.messages.shift();
        if (message) {
            this.push(message);
        }
    }

<<<<<<< HEAD
    end() {
        this.push(null);
    }

    protected _read(size: number): void { /* no-op */
    }
=======
    _read(size: number): void { /* no-op */ }
>>>>>>> 5761b858
}<|MERGE_RESOLUTION|>--- conflicted
+++ resolved
@@ -31,6 +31,7 @@
             this.push(msg);
         });
         this.messages = [];
+        this.push(null);
     }
 
     sendOne(msg?: StreamMessage) {
@@ -40,14 +41,9 @@
         }
     }
 
-<<<<<<< HEAD
     end() {
         this.push(null);
     }
 
-    protected _read(size: number): void { /* no-op */
-    }
-=======
     _read(size: number): void { /* no-op */ }
->>>>>>> 5761b858
 }