/***************************************************************************************************************************
 * @license                                                                                                                *
 * Copyright 2017 Coinbase, Inc.                                                                                           *
 *                                                                                                                         *
 * Licensed under the Apache License, Version 2.0 (the "License"); you may not use this file except in compliance          *
 * with the License. You may obtain a copy of the License at                                                               *
 *                                                                                                                         *
 * http://www.apache.org/licenses/LICENSE-2.0                                                                              *
 *                                                                                                                         *
 * Unless required by applicable law or agreed to in writing, software distributed under the License is distributed on     *
 * an "AS IS" BASIS, WITHOUT WARRANTIES OR CONDITIONS OF ANY KIND, either express or implied. See the                      *
 * License for the specific language governing permissions and limitations under the License.                              *
 ***************************************************************************************************************************/

import { Product, PublicExchangeAPI, Ticker } from '../PublicExchangeAPI';
import { AuthenticatedExchangeAPI, Balances } from '../AuthenticatedExchangeAPI';
import { BookBuilder } from '../../lib/BookBuilder';
import { Big, BigJS, ZERO } from '../../lib/types';
import { Logger } from '../../utils/Logger';
import { PlaceOrderMessage } from '../../core/Messages';
import { Level3Order, LiveOrder } from '../../lib/Orderbook';
import { CryptoAddress, ExchangeTransferAPI, TransferRequest, TransferResult, WithdrawalRequest } from '../ExchangeTransferAPI';
import { AuthCallOptions, AuthHeaders, GDAXAuthConfig, GDAXConfig, GDAXHTTPError, OrderbookEndpointParams } from './GDAXInterfaces';
import { Account, AuthenticatedClient, BaseOrderInfo, CoinbaseAccount, OrderInfo, OrderParams, OrderResult, ProductInfo, ProductTicker, PublicClient } from 'gdax';
import * as assert from 'assert';
import request = require('superagent');
import querystring = require('querystring');
import crypto = require('crypto');
import Response = request.Response;
import { extractResponse, GTTError, HTTPError } from '../../lib/errors';

export const GDAX_API_URL = 'https://api.gdax.com';

interface OrderPage {
    after: string;
    orders: BaseOrderInfo[];
}

interface PublicClients {
    default: PublicClient;

    [product: string]: PublicClient;
}

export class GDAXExchangeAPI implements PublicExchangeAPI, AuthenticatedExchangeAPI, ExchangeTransferAPI {
    owner: string;
    quoteCurrency: string;
    baseCurrency: string;
    private coinbaseAccounts: CoinbaseAccount[];
    private _apiURL: string;
    private publicClients: PublicClients;
    private authClient: AuthenticatedClient;
    private auth: GDAXAuthConfig;
    private logger: Logger;

    constructor(options: GDAXConfig) {
        this.owner = 'GDAX';
        this._apiURL = options.apiUrl || GDAX_API_URL;
        this.auth = options.auth;
        this.logger = options.logger;
        if (this.auth) {
            this.authClient = new AuthenticatedClient(this.auth.key, this.auth.secret, this.auth.passphrase, this._apiURL);
        }
        this.publicClients = { default: new PublicClient('BTC-USD', this._apiURL) };
        this.publicClients['BTC-USD'] = this.publicClients.default;
    }

    get apiURL(): string {
        return this._apiURL;
    }

    log(level: string, message: string, meta?: any) {
        if (!this.logger) {
            return;
        }
        this.logger.log(level, message, meta);
    }

    loadProducts(): Promise<Product[]> {
        return this.getPublicClient().getProducts()
            .then((products: ProductInfo[]) => {
            return products.map((prod: ProductInfo) => {
                return {
                    id: prod.id,
                    sourceId: prod.id,
                    baseCurrency: prod.base_currency,
                    quoteCurrency: prod.quote_currency,
                    baseMinSize: Big(prod.base_min_size),
                    baseMaxSize: Big(prod.base_max_size),
                    quoteIncrement: Big(prod.quote_increment),
                    sourceData: prod
                } as Product;
            });
        }).catch((err: GDAXHTTPError) => {
            return Promise.reject(new HTTPError('Error loading products from GDAX', extractResponse(err.response)));
        });
    }

    loadMidMarketPrice(product: string): Promise<BigJS> {
        return this.loadTicker(product).then((ticker) => {
            if (!ticker || !ticker.bid || !ticker.ask) {
                throw new HTTPError(`Loading midmarket price for ${product} failed because ticker data was incomplete or unavailable`, { status: 200, body: ticker });
            }
            return ticker.ask.plus(ticker.bid).times(0.5);
        });
    }

    loadOrderbook(product: string): Promise<BookBuilder> {
        return this.loadFullOrderbook(product);
    }

    loadFullOrderbook(product: string): Promise<BookBuilder> {
        return this.loadGDAXOrderbook({ product: product, level: 3 }).then((body) => {
            return this.buildBook(body);
        });
    }

    loadGDAXOrderbook(options: OrderbookEndpointParams): Promise<any> {
        const { product, ...params } = options;
        return this.getPublicClient(product).getProductOrderBook(params)
            .then((orders) => {
            if (!(orders.bids && orders.asks)) {
                return Promise.reject(new HTTPError(`Error loading ${product} orderbook from GDAX`, { status: 200, body: orders }));
            }
            return orders;
        }).catch((err: GDAXHTTPError) => {
            return Promise.reject(new HTTPError(`Error loading ${product} orderbook from GDAX`, extractResponse(err.response)));
        });
    }

    loadTicker(product: string): Promise<Ticker> {
        return this.getPublicClient(product).getProductTicker()
            .then((ticker: ProductTicker) => {
            return {
                productId: product,
                ask: ticker.ask ? Big(ticker.ask) : undefined,
                bid: ticker.bid ? Big(ticker.bid) : undefined,
                price: Big(ticker.price || 0),
                size: Big(ticker.size || 0),
                volume: Big(ticker.volume || 0),
                time: new Date(ticker.time || new Date()),
                trade_id: ticker.trade_id ? ticker.trade_id.toString() : '0'
            };
        }).catch((err: GDAXHTTPError) => {
            return Promise.reject(new HTTPError(`Error loading ${product} ticker from GDAX`, extractResponse(err.response)));
        });
    }

    public aggregateBook(body: any): BookBuilder {
        const book = new BookBuilder(this.logger);
        book.sequence = parseInt(body.sequence, 10);
        ['bids', 'asks'].forEach((side) => {
            let currentPrice: string;
            let order: Level3Order;
            const bookSide = side === 'bids' ? 'buy' : 'sell';
            body[side].forEach((bid: string[]) => {
                if (bid[0] !== currentPrice) {
                    // Set the price on the old level
                    if (order) {
                        book.add(order);
                    }
                    currentPrice = bid[0];
                    order = {
                        id: currentPrice,
                        price: Big(currentPrice),
                        side: bookSide,
                        size: ZERO
                    };
                }
                order.size = order.size.plus(bid[1]);
            });
            if (order) {
                book.add(order);
            }
        });
        return book;
    }

    // ----------------------------------- Authenticated API methods --------------------------------------------------//
    placeOrder(order: PlaceOrderMessage): Promise<LiveOrder> {
        if (!this.authClient) {
            return Promise.reject(new GTTError('No authentication details were given for this API'));
        }
        let gdaxOrder: OrderParams;
        assert(order.side === 'buy' || order.side === 'sell');
        const side: 'buy' | 'sell' = order.side === 'buy' ? 'buy' : 'sell';
        switch (order.orderType) {
            case 'limit':
                gdaxOrder = {
                    product_id: order.productId,
                    size: order.size,
                    price: order.price,
                    side: side,
                    type: 'limit',
                    client_oid: order.clientId,
                    post_only: order.postOnly,
                    time_in_force: order.extra && order.extra.time_in_force,
                    cancel_after: order.extra && order.extra.cancel_after,
                    stp: order.extra && order.extra.stp
                };
                break;
            case 'market':
            case 'stop':
                gdaxOrder = {
                    type: 'market',
                    product_id: order.productId,
                    side: side,
                    size: order.size,
                    client_oid: order.clientId,
                    funds: order.funds,
                    stp: order.extra && order.extra.stp
                };
                break;
            default:
                return Promise.reject(new GTTError('Invalid Order type: ' + order.type));
        }
        const clientMethod = side === 'buy' ? this.authClient.buy.bind(this.authClient) : this.authClient.sell.bind(this.authClient);
        return clientMethod(gdaxOrder).then((result: OrderResult) => {
            return GDAXOrderToOrder(result);
        }).catch((err: GDAXHTTPError) => {
            return Promise.reject(new HTTPError(`Placing order on ${order.productId} failed`, extractResponse(err.response)));
        });
    }

    cancelOrder(id: string): Promise<string> {
        const apiCall = this.authCall('DELETE', `/orders/${id}`, {});
        return this.handleResponse<string[]>(apiCall, { order_id: id }).then((ids: string[]) => {
            return Promise.resolve(ids[0]);
        });

    }

    cancelAllOrders(product: string): Promise<string[]> {
        const apiCall = this.authCall('DELETE', `/orders`, {});
        const options = product ? { product_id: product } : null;
        return this.handleResponse<string[]>(apiCall, options).then((ids: string[]) => {
            return Promise.resolve(ids);
        });
    }

    loadOrder(id: string): Promise<LiveOrder> {
        if (!this.authClient) {
            return Promise.reject(new GTTError('No authentication details were given for this API'));
        }
        return this.authClient.getOrder(id).then((order: OrderInfo) => {
            return GDAXOrderToOrder(order);
        }).catch((err: GDAXHTTPError) => {
            return Promise.reject(new HTTPError('Error loading order details on GDAX', extractResponse(err.response)));
        });
    }

    loadAllOrders(product: string): Promise<LiveOrder[]> {
        const self = this;
        let allOrders: LiveOrder[] = [];
        const loop: (after: string) => Promise<LiveOrder[]> = (after: string) => {
            return self.loadNextOrders(product, after).then((result) => {
                const liveOrders: LiveOrder[] = result.orders.map(GDAXOrderToOrder);
                allOrders = allOrders.concat(liveOrders);
                if (result.after) {
                    return loop(result.after);
                } else {
                    return allOrders;
                }
            });
        };
        return new Promise((resolve, reject) => {
            return loop(null).then((orders) => {
                return resolve(orders);
            }, reject);
        });
    }

    loadBalances(): Promise<Balances> {
        if (!this.authClient) {
            return Promise.reject(new GTTError('No authentication details were given for this API'));
        }
        return this.authClient.getAccounts().then((accounts: Account[]) => {
            const balances: Balances = {};
            accounts.forEach((account: Account) => {
                if (!balances[account.profile_id]) {
                    balances[account.profile_id] = {};
                }
                balances[account.profile_id][account.currency] = {
                    balance: Big(account.balance),
                    available: Big(account.available)
                };
            });
            return balances;
        }).catch((err: GDAXHTTPError) => {
            return Promise.reject(new HTTPError('Error loading account balances on GDAX', extractResponse(err.response)));
        });
    }

    authCall(method: string, path: string, opts: AuthCallOptions): Promise<Response> {
        try {
            this.checkAuth();
        } catch (err) {
            return Promise.reject(err);
        }
        method = method.toUpperCase();
        const url = `${this.apiURL}${path}`;
        let body: string = '';
        let req = request(method, url)
            .accept('application/json')
            .set('content-type', 'application/json');
        if (opts.body) {
            body = JSON.stringify(opts.body);
            req.send(body);
        } else if (opts.qs && Object.keys(opts.qs).length !== 0) {
            req.query(opts.qs);
            body = '?' + querystring.stringify(opts.qs);
        }
        const signature = this.getSignature(method, path, body);
        req.set(signature);
        req.on('error', (err) => {
            this.logger.log('error', 'Error with HTTP request', err);
        });
        if (opts.headers) {
            req = req.set(opts.headers);
        }
        return req;
    }

    getSignature(method: string, relativeURI: string, body: string): AuthHeaders {
        body = body || '';
        const timestamp = (Date.now() / 1000).toFixed(3);
        const what: string = timestamp + method + relativeURI + body;
        const key = Buffer.from(this.auth.secret, 'base64');
        const hmac = crypto.createHmac('sha256', key);
        const signature = hmac.update(what).digest('base64');
        return {
            'CB-ACCESS-KEY': this.auth.key,
            'CB-ACCESS-SIGN': signature,
            'CB-ACCESS-TIMESTAMP': timestamp,
            'CB-ACCESS-PASSPHRASE': this.auth.passphrase
        };
    }

    handleResponse<T>(req: Promise<Response>, meta: any): Promise<T> {
        return req.then<T>((res: Response) => {
            if (res.status >= 200 && res.status < 300) {
                return Promise.resolve<T>(res.body as T);
            }
            const err: HTTPError = new HTTPError(`Error handling GDAX request for ${(req as any).url}`, res);
            return Promise.reject(err);
        }).catch((err) => {
            const error: GTTError = new GTTError('A GDAX API request failed.', err); // TODO add req url here
            return Promise.reject(error);
        });
    }

<<<<<<< HEAD
    private checkAuth(): void {
        if (this.auth === null) {
            throw new Error('You cannot make authenticated requests if a GDAXAuthConfig object was not provided to the GDAXExchangeAPI constructor');
        }
        if (!(this.auth.key && this.auth.secret && this.auth.passphrase)) {
            throw new Error('You cannot make authenticated requests without providing all API credentials');
        }
=======
    checkAuth(): Promise<GDAXAuthConfig> {
        return new Promise((resolve, reject) => {
            if (this.auth === null) {
                return reject(new GTTError('You cannot make authenticated requests if a GDAXAuthConfig object was not provided to the GDAXExchangeAPI constructor'));
            }
            if (!(this.auth.key && this.auth.secret && this.auth.passphrase)) {
                return reject(new GTTError('You cannot make authenticated requests without providing all API credentials'));
            }
            return resolve();
        });
>>>>>>> 5761b858
    }

    // ---------------------------------- Transfer API Methods --------------------------------------------------//
    requestCryptoAddress(cur: string): Promise<CryptoAddress> {
        return this.loadCoinbaseAccount(cur, false).then((account: CoinbaseAccount) => {
            const id: string = account.id;
            if (!id) {
                return Promise.reject(new GTTError('Coinbase account does not have an ID'));
            }
            const apiCall = this.authCall('POST', `/coinbase-accounts/${id}/addresses`, {});
            return this.handleResponse<any>(apiCall, null);
        }).then((res: any) => {
            const validResult = res.address && res.exchange_deposit_address === true;
            if (!validResult) {
                return Promise.reject(new GTTError(`Could not obtain a valid crypto address for${cur}`));
            }
            return Promise.resolve({
                address: res.address,
                currency: cur
            });
        });
    }

    requestTransfer(req: TransferRequest): Promise<TransferResult> {
        if (!this.authClient) {
            return Promise.reject(new GTTError('No authentication details were given for this API'));
        }
        if (req.walletIdFrom.toLowerCase() === 'coinbase') {
            return this.coinbaseTransfer(true, req.amount, req.currency);
        }
        if (req.walletIdTo.toLowerCase() === 'coinbase') {
            return this.coinbaseTransfer(false, req.amount, req.currency);
        }
        return Promise.reject('GDAX does not support multiple accounts.');
    }

    requestWithdrawal(req: WithdrawalRequest): Promise<TransferResult> {
        if (!this.authClient) {
            return Promise.reject(new GTTError('No authentication details were given for this API'));
        }
        const params = {
            amount: req.amount,
            currency: req.currency,
            crypto_address: req.address
        };
        return this.authClient.withdrawCrypto(params).catch((err: GDAXHTTPError) => {
            return Promise.reject(new HTTPError(`Error on GDAX withdrawal request`, extractResponse(err.response)));
        });
    }

    // ------------------------------ GDAX-specific public Methods ------------------------------------------------//

    loadCoinbaseAccounts(force: boolean): Promise<CoinbaseAccount[]> {
        if (this.coinbaseAccounts && !force) {
            return Promise.resolve(this.coinbaseAccounts);
        }
        if (!this.authClient) {
            return Promise.reject(new GTTError('No authentication details were given for this API'));
        }
        return this.authClient.getCoinbaseAccounts().then((accounts: CoinbaseAccount[]) => {
            this.coinbaseAccounts = accounts;
            return Promise.resolve(accounts);
        }).catch((err: GDAXHTTPError) => {
            return Promise.reject(new HTTPError('Error loading Coinbase accounts', extractResponse(err.response)));
        });
    }

    coinbaseTransfer(isDeposit: boolean, amount: BigJS, currency: string): Promise<TransferResult> {
        return this.loadCoinbaseAccount(currency, false).then((account: CoinbaseAccount) => {
            const params: any = {
                coinbase_account_id: account.id,
                currency: currency,
                amount: amount.toString()
            };
            return isDeposit ? this.authClient.deposit(params) : this.authClient.withdraw(params);
        }).then((result: any) => {
            return {
                success: !!result.id,
                details: result
            };
        }).catch((err: GDAXHTTPError) => {
            return Promise.reject(new HTTPError(`Error ${isDeposit ? 'depositing from' : 'withdrawing to'} Coinbase account`, extractResponse(err.response)));
        });
    }

    /**
     * Return a promise for a Coinbase account associated with a given currency. Rejects the promise if the account does not exist
     */
    loadCoinbaseAccount(currency: string, force: boolean): Promise<CoinbaseAccount> {
        return this.loadCoinbaseAccounts(force).then((accounts: CoinbaseAccount[]) => {
            for (const account of  accounts) {
                if (account.currency === currency) {
                    return Promise.resolve(account);
                }
            }
            return Promise.reject(new GTTError(`No Coinbase account for ${currency} exists`));
        });
    }

    private buildBook(body: any): BookBuilder {
        const book = new BookBuilder(this.logger);
        book.sequence = parseInt(body.sequence, 10);
        ['bids', 'asks'].forEach((side) => {
            const bookSide = side === 'bids' ? 'buy' : 'sell';
            body[side].forEach((data: string[]) => {
                const order: Level3Order = {
                    id: data[2],
                    price: Big(data[0]),
                    side: bookSide,
                    size: Big(data[1])
                };
                book.add(order);
            });
        });
        return book;
    }

    private loadNextOrders(product: string, after: string): Promise<OrderPage> {
        const qs: any = {
            status: ['open', 'pending', 'active']
        };
        if (product) {
            qs.product_id = product;
        }
        if (after) {
            qs.after = after;
        }
        return this.authCall('GET', '/orders', { qs: qs }).then((res) => {
            const cbAfter = res.header['cb-after'];
            const orders = res.body;
            return {
                after: cbAfter,
                orders: orders
            };
        });
    }

    private getPublicClient(product?: string): PublicClient {
        if (!product) {
            return this.publicClients.default;
        }
        if (!this.publicClients[product]) {
            this.publicClients[product] = new PublicClient(product);
        }
        return this.publicClients[product];
    }
}

function GDAXOrderToOrder(order: BaseOrderInfo): LiveOrder {
    const size = Big(order.size);
    // this is actually the average price, since an order can me matched multiple times if it was a market order
    const price: BigJS = +order.executed_value > 0 ? Big(order.executed_value).div(size) : null;
    return {
        price: price,
        size: size,
        side: order.side,
        id: order.id,
        time: new Date(order.created_at),
        productId: order.product_id,
        status: order.status,
        extra: order
    };
}<|MERGE_RESOLUTION|>--- conflicted
+++ resolved
@@ -292,33 +292,27 @@
     }
 
     authCall(method: string, path: string, opts: AuthCallOptions): Promise<Response> {
-        try {
-            this.checkAuth();
-        } catch (err) {
-            return Promise.reject(err);
-        }
-        method = method.toUpperCase();
-        const url = `${this.apiURL}${path}`;
-        let body: string = '';
-        let req = request(method, url)
-            .accept('application/json')
-            .set('content-type', 'application/json');
-        if (opts.body) {
-            body = JSON.stringify(opts.body);
-            req.send(body);
-        } else if (opts.qs && Object.keys(opts.qs).length !== 0) {
-            req.query(opts.qs);
-            body = '?' + querystring.stringify(opts.qs);
-        }
-        const signature = this.getSignature(method, path, body);
-        req.set(signature);
-        req.on('error', (err) => {
-            this.logger.log('error', 'Error with HTTP request', err);
-        });
-        if (opts.headers) {
-            req = req.set(opts.headers);
-        }
-        return req;
+        return this.checkAuth().then(() => {
+            method = method.toUpperCase();
+            const url = `${this.apiURL}${path}`;
+            let body: string = '';
+            let req = request(method, url)
+                .accept('application/json')
+                .set('content-type', 'application/json');
+            if (opts.body) {
+                body = JSON.stringify(opts.body);
+                req.send(body);
+            } else if (opts.qs && Object.keys(opts.qs).length !== 0) {
+                req.query(opts.qs);
+                body = '?' + querystring.stringify(opts.qs);
+            }
+            const signature = this.getSignature(method, path, body);
+            req.set(signature);
+            if (opts.headers) {
+                req = req.set(opts.headers);
+            }
+            return Promise.resolve(req);
+        });
     }
 
     getSignature(method: string, relativeURI: string, body: string): AuthHeaders {
@@ -337,6 +331,7 @@
     }
 
     handleResponse<T>(req: Promise<Response>, meta: any): Promise<T> {
+        // then<T> is required to workaround bug in TS2.1 https://github.com/Microsoft/TypeScript/issues/10977
         return req.then<T>((res: Response) => {
             if (res.status >= 200 && res.status < 300) {
                 return Promise.resolve<T>(res.body as T);
@@ -349,15 +344,6 @@
         });
     }
 
-<<<<<<< HEAD
-    private checkAuth(): void {
-        if (this.auth === null) {
-            throw new Error('You cannot make authenticated requests if a GDAXAuthConfig object was not provided to the GDAXExchangeAPI constructor');
-        }
-        if (!(this.auth.key && this.auth.secret && this.auth.passphrase)) {
-            throw new Error('You cannot make authenticated requests without providing all API credentials');
-        }
-=======
     checkAuth(): Promise<GDAXAuthConfig> {
         return new Promise((resolve, reject) => {
             if (this.auth === null) {
@@ -368,7 +354,6 @@
             }
             return resolve();
         });
->>>>>>> 5761b858
     }
 
     // ---------------------------------- Transfer API Methods --------------------------------------------------//
